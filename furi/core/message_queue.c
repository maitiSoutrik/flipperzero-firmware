--- conflicted
+++ resolved
@@ -1,23 +1,9 @@
-<<<<<<< HEAD
 #include "message_queue_i.h"
-=======
-#include "kernel.h"
-#include "message_queue.h"
-#include "check.h"
-
-#include <FreeRTOS.h>
-#include <queue.h>
 
 // Internal FreeRTOS member names
 #define uxMessagesWaiting uxDummy4[0]
 #define uxLength uxDummy4[1]
 #define uxItemSize uxDummy4[2]
-
-struct FuriMessageQueue {
-    StaticQueue_t container;
-    uint8_t buffer[];
-};
->>>>>>> 20c4121f
 
 // IMPORTANT: container MUST be the FIRST struct member
 static_assert(offsetof(FuriMessageQueue, container) == 0);
@@ -90,7 +76,6 @@
         }
     }
 
-<<<<<<< HEAD
     if(stat == FuriStatusOk) {
         FURI_CRITICAL_ENTER();
         if(instance->event_loop_item_in) {
@@ -103,10 +88,7 @@
     }
 
     /* Return execution status */
-    return (stat);
-=======
     return stat;
->>>>>>> 20c4121f
 }
 
 FuriStatus furi_message_queue_get(FuriMessageQueue* instance, void* msg_ptr, uint32_t timeout) {
@@ -144,7 +126,6 @@
         }
     }
 
-<<<<<<< HEAD
     if(stat == FuriStatusOk) {
         FURI_CRITICAL_ENTER();
         if(instance->event_loop_item_out) {
@@ -156,10 +137,7 @@
         FURI_CRITICAL_EXIT();
     }
 
-    return (stat);
-=======
     return stat;
->>>>>>> 20c4121f
 }
 
 uint32_t furi_message_queue_get_capacity(FuriMessageQueue* instance) {
@@ -221,7 +199,6 @@
         (void)xQueueReset(hQueue);
     }
 
-<<<<<<< HEAD
     if(stat == FuriStatusOk) {
         FURI_CRITICAL_ENTER();
         if(instance->event_loop_item_out) {
@@ -234,7 +211,7 @@
     }
 
     /* Return execution status */
-    return (stat);
+    return stat;
 }
 
 void furi_message_queue_event_loop_in_set(
@@ -261,7 +238,4 @@
     }
 
     FURI_CRITICAL_EXIT();
-=======
-    return stat;
->>>>>>> 20c4121f
 }